"""Handling of Galileo high accuracy service (HAS) orbits

Description:
------------
The module includes a class for handling apriori Galileo high accuracy service (HAS) orbits.

Example:
    from where import apriori

    # Get HasOrbit object
    has = apriori.get('orbit', rundate=rundate, station=station, system=system, apriori_orbit='has')

    # Write calculated Dataset to file
    has.dset.write()

"""

# Standard library imports
from datetime import timedelta
from typing import List, Union
from pathlib import Path, PosixPath

# External library imports
import numpy as np

# Midgard imports
from midgard.dev import plugins
from midgard.math import nputil

# Where imports
from where import apriori, cleaners, parsers
from where.apriori import orbit
from where.lib import config, log, util


@plugins.register
class HasOrbit(orbit.AprioriOrbit):
    """A class for representing Galileo high accuracy service (HAS) orbits.

    HAS corrections based on JRC HAS decoder can be read and edited. In addition HAS satellite position and satellite clock
    correction can be calculated for given observation epochs based on broadcast ephemeris.

    Attributes:
        dset (Dataset):         Dataset object, which includes satellite position and velocity, satellite clock
                                correction and relativistic clock correction for each observation epoch
        dset_edit (Dataset):    Dataset object, which includes edited broadcast ephemeris navigation messages
        dset_raw (Dataset):     Dataset object, which includes broadcast ephemeris navigation messages read from RINEX
                                file
        file_key (str):         Key to the broadcast orbit file defined in files.conf file.
        name (str):             Apriori orbit name
        system (tuple):         GNSS system identifiers

    Methods:
        satellite_clock_correction():  Determine satellite clock correction
        _calculate():           Calculate HAS satellite orbit and satellite clock correction for given observation
                                epochs
        _edit():                Edit JRC HAS decoder data and save it in a Dataset
        _read():                Read JRC HAS decoder data and save it in a Dataset
    """

    name = "has"

    def __init__(self, rundate, file_key: str, day_offset: int=1) -> None:
        """Set up a new HasOrbit object, does not parse any data

        TODO: Remove dependency on rundate, use time to read correct files. (What to do with dataset?)

        Args:
            rundate (date):     Date of model run.
            file_key (str):     File key of Galileo HAS file.
            day_offset (int):   Day offset used to calculate the number of days to read.
        """
        super().__init__(rundate=rundate)
        self.file_key = file_key
        self.day_offset = day_offset
        
        
    def _read(self, dset_raw):
        """Read JRC HAS decoder messages depending on given `file_key`

        Note that beside the given day also the HAS messages files from the day/days before and the day/days after can
        be read depending on given `day_offset`.

        Args:
            dset_raw:     Dataset representing raw data from HAS messages
        """
        date_to_read = dset_raw.analysis["rundate"] - timedelta(days=self.day_offset)
        file_paths = list()

        # Loop over days to read
        while date_to_read <= dset_raw.analysis["rundate"] + timedelta(days=self.day_offset):

            date = date_to_read.strftime("%Y-%m-%d")
            meta = dict()
            
            file_path = config.files.path(self.file_key, file_vars={**dset_raw.vars, **dset_raw.analysis})
            if not file_path.exists():                       
                log.fatal(f"File does not exists: {file_path}")
            
            if util.is_file_empty(file_path):
                log.fatal(f"File is empty: {file_path}")
                
            p = parsers.parse("gnss_has_decoder", file_path=file_path)
            if not p.data_available:
                log.fatal(f"No observations in file {file_path}.")
                
            file_paths.append(str(file_path))
            dset_temp = p.as_dataset()          

            # Extend Dataset dset_raw with temporary Dataset
            if dset_raw.num_obs:
                dset_raw.extend(dset_temp, meta_key=date)

            else:
                # Add date key to meta TODO: Better solution?
                meta.setdefault(date, dict()).update(dset_temp.meta)
                for k in dict(dset_temp["meta"]).keys():
                    del dset_temp.meta[k]
                dset_temp.meta.update(meta)

                dset_raw.update_from(p.as_dataset())

            date_to_read += timedelta(days=1)

        dset_raw.meta.add("file_path", file_paths, section="parser")
        
        
    def _edit(self, dset_edit):
        """Edit HAS message file data 
        
        Remove data from HAS messages, which are declared as not available or which should not be used. This is the
        case for:
            HAS orbit data    - Fields `delta_cross_track`, `delta_in_track`, delta_radial` are set to Not a number (NaN)
            HAS clock data    - `status` field are set to 1 or 2
            HAS bias data     - `av_flag` field is set to 0
        
        TODO: Is that necessary? First the navigation messages are sorted after the satellite and time of transmission.
              Removing of duplicated HAS message records.

        Args:
            dset_edit (Dataset):     Dataset representing edited data from RINEX navigation file
        """
        
        # Edit HAS orbit message data
        if "delta_cross_track" in self.dset_raw.fields:
            remove_idx = np.isnan(self.dset_raw.delta_cross_track)            
            log.info(f"Removing {sum(np.logical_not(~remove_idx)):5d} not available HAS orbit message data (declared as NaN).")

        # Edit HAS clock message data        
        if "status" in self.dset_raw.fields:
            remove_idx = self.dset_raw.status > 0
            log.info(f"Removing {sum(np.logical_not(~remove_idx)):5d} not available HAS clock message data (status=1) " 
                     f"and data which shall not be used (status=2).")
            
        # Edit HAS code and phase bias message data        
        if "av_flag" in self.dset_raw.fields:
            remove_idx = self.dset_raw.av_flag == 0
            log.info(f"Removing {sum(np.logical_not(~remove_idx)):5d} not available HAS code/phase bias message data (av_flag=0)." )
            
        # Copy raw dataset
        dset_edit.update_from(self.dset_raw)

        log.info(f"Keeping {sum(~remove_idx)} of {dset_edit.num_obs} HAS messages.")
        dset_edit.subset(~remove_idx)
        
        if dset_edit.num_obs == 0:
            log.fatal("No observations are available.")

           
    def add_orbit_to_dataset(self, dset: "Dataset") -> None:
        """Add HAS orbit correction to dataset 
        
        Args: 
            dset:   A Dataset containing HAS message data.
        """
        # Clean orbits by removing unavailable satellites, unhealthy satellites and checking validity length of
        # navigation records
        cleaners.apply_remover("gnss_clean_orbit_has", dset, orbit=self)

        # Get correct HAS message for given observations times by determining the indices to HAS message dataset
        dset_has_idx = self._get_has_message_idx(dset)
        
        # Get reference IOD of HAS orbit correction, which is needed to select correct broadcast navigation message
        dset.add_float(
            "has_gnssiod_orb", 
            val=np.take(self.dset_edit.gnssiod, dset_has_idx), 
            unit="meters", 
            write_level="operational",
        )
        
        # Add additional information       
        dset.add_float("has_iod", val=np.take(self.dset_edit.iod, dset_has_idx), unit="meters", write_level="analysis")
        dset.add_float(
            "has_validity_orb", 
            val=np.take(self.dset_edit.validity, dset_has_idx),
            unit="",
            write_level="analysis",
        )
        dset.add_float(
            "has_delta_radial", 
            val=np.take(self.dset_edit.delta_radial, dset_has_idx),
            unit="meter",
            write_level="analysis",
        )
        dset.add_float(
            "has_delta_in_track", 
            val=np.take(self.dset_edit.delta_in_track, dset_has_idx),
            unit="meter",
            write_level="analysis",
        )
        dset.add_float(
            "has_delta_cross_track", 
            val=np.take(self.dset_edit.delta_cross_track, dset_has_idx),
            unit="meter",
            write_level="analysis",
        )       
        dset.add_time(
            "has_reception_time_of_message_orb", 
            val=np.take(self.dset_edit.time.gps.datetime, dset_has_idx),
            scale="gps",
            fmt="datetime",
            write_level="analysis",
        )
        dset.add_time(
            "has_time_of_message_orb", 
            val=np.take(self.dset_edit.tom.gps.datetime, dset_has_idx),
            scale="gps",
            fmt="datetime",
            write_level="analysis",
        )
                
        # Determine orbits for corresponding reference IOD of HAS messages
        # Get broadcast orbit and clocks
        brdc = apriori.get(
            "orbit", 
            rundate=dset.analysis["rundate"], 
            system=tuple(dset.unique("system")), 
            station=dset.vars["station"],
            day_offset=1,  # This guarantees, that corresponding broadcast messages can be found especially at the 
                           # start of the day.
            apriori_orbit="broadcast",
        )
        brdc.calculate_orbit(dset, time="time")        
        dset.add_posvel(
            "sat_posvel", 
            time=dset.time, 
            system="trs", 
            val=brdc.dset.sat_posvel.trs, 
            write_level="operational",
        )
        dset.add_float(
            "delay.gnss_satellite_clock", 
            val=-brdc.dset.gnss_satellite_clock, 
            unit="meter",
            write_level="analysis",
        )
        dset.add_float(
            "delay.gnss_relativistic_clock", 
            val=-brdc.dset.gnss_relativistic_clock, 
            unit="meter",
            write_level="analysis",
        )
        
        dset.add_float("used_iode", val=brdc.dset.used_iode, write_level="analysis")
        dset.add_time("used_toe", val=brdc.dset.used_toe, write_level="analysis")
        dset.add_time("used_transmission_time", val=brdc.dset.used_transmission_time, write_level="analysis")
        
        # Determine HAS orbit correction 
        dhas_ric = np.stack([
                        dset.has_delta_radial, 
                        dset.has_delta_in_track, 
                        dset.has_delta_cross_track,   
        ], axis=1)
        
        dhas_trs = np.squeeze(self._ric2trs(dset.sat_posvel) @ dhas_ric[:, :, None])

        dset.add_posvel_delta(
            name="has_orbit_correction",
            val=np.hstack([dhas_trs, np.zeros((dset.num_obs, 3))]),
            system="trs",
            ref_pos=dset.sat_posvel,
            write_level="operational",
        )
        
                     
    def add_clock_to_dataset(self, dset: "Dataset") -> None:
        """Add HAS clock correction to dataset
        
        Args: 
            dset:   A Dataset containing model data.
        """
        # Clean orbits by removing unavailable satellites, unhealthy satellites and checking validity length of
        # navigation records
        cleaners.apply_remover("gnss_clean_orbit_has", dset, orbit=self)

        # Get correct HAS message for given observations times by determining the indices to HAS message dataset
        dset_has_idx = self._get_has_message_idx(dset)
        
        # Add additional information
        dset.add_float(
            "has_gnssiod_clk", 
            val=np.take(self.dset_edit.gnssiod, dset_has_idx), 
            unit="meters", 
            write_level="operational",
        )
        
        dset.add_float(
            "has_clock_correction", 
            val=self.dset_edit.delta_clock_c0[dset_has_idx] * self.dset_edit.multiplier[dset_has_idx], 
            unit="meters",
            write_level="analysis",
        )
        dset.add_float(
            "has_validity_clk", 
            val=np.take(self.dset_edit.validity, dset_has_idx),
            unit="",
            write_level="analysis",
        )
        dset.add_time(
            "has_reception_time_of_message_clk", 
            val=np.take(self.dset_edit.time.gps.datetime, dset_has_idx),
            scale="gps",
            fmt="datetime",
            write_level="analysis",
        )
        dset.add_time(
            "has_time_of_message_clk", 
            val=np.take(self.dset_edit.tom.gps.datetime, dset_has_idx),
            scale="gps",
            fmt="datetime",
            write_level="analysis",
        )
        
        
    def add_code_bias_to_dataset(self, dset: "Dataset") -> None:
        """Add HAS code bias to dataset
        
        Args: 
            dset:   A Dataset containing model data.
        """
        # Relation between HAS signal definition and dataset naming, where RINEX convention are used
        #
        signal_def = {
            "E1-C": ("E","C1C"),
            "E5a-Q": ("E","C5Q"),
            "E6-C": ("E","C6C"), 
            "E5b-Q": ("E","C7Q"),
            "L1 C/A": ("G","C1C"),
            "L2 CL": ("G","C2L"),
            "L2 P": ("G","C2P"),
        }
    
        # Clean orbits by removing unavailable satellites, unhealthy satellites and checking validity length of
        # navigation records
        cleaners.apply_remover("gnss_clean_orbit_has", dset, orbit=self)

        # Get correct HAS message for given observations times and signal by determining the indices to HAS message
        # dataset
        #TODO-MURKS: This should be improved, that several GNSS can be handled by this function!!!
        if len(dset.unique("system")) > 1:
            log.fatal(f"Function add_code_bias_to_dataset() can not handle observations from two GNSS ({dset.unique('system')}).")

        for signal in set(self.dset_edit.signal):
            system, rinex_code = signal_def[signal]
            if system not in dset.unique("system"): # Skip not available GNSS
                continue
            if signal not in signal_def.keys():
                log.fatal(f"Galileo HAS code bias for signal {signal} handling is not implemented so far in Where.")

            dset_has_idx = self._get_has_message_idx(dset, system=system, signal=signal)
            dset.add_float(
                f"has_code_bias_{rinex_code.lower()}", 
                val=self.dset_edit.code_bias[dset_has_idx],
                unit="meters", 
                write_level="operational",
            )
        
        # Add additional information (TOD0: is that correct or can code bias information for each signal be different?)
        dset.add_float(
            "has_gnssiod_code_bias", 
            val=self.dset_edit.gnssiod[dset_has_idx], 
            unit="meters", 
            write_level="operational",
        )
        dset.add_float(
            "has_validity_code_bias", 
            val=self.dset_edit.validity[dset_has_idx],
            unit="",
            write_level="analysis",
        )
        dset.add_time(
            "has_reception_time_of_message_code_bias", 
            val=self.dset_edit.time.gps.datetime[dset_has_idx],
            scale="gps",
            fmt="datetime",
            write_level="analysis",
        )
        dset.add_time(
            "has_time_of_message_code_bias", 
            val=self.dset_edit.tom.gps.datetime[dset_has_idx],
            scale="gps",
            fmt="datetime",
            write_level="analysis",
        ) 


    def apply_code_bias_to_dataset(self, dset: "Dataset") -> None:
        """Apply HAS code bias to corresponding observation types in dataset
        
        Args: 
            dset:   A Dataset containing model data.
        """
        dset.meta.setdefault("has_corrected_obstypes", dict())
        
        # Clean orbits by removing unavailable satellites, unhealthy satellites and checking validity length of
        # navigation records
        cleaners.apply_remover("gnss_clean_orbit_has", dset, orbit=self)

        # Determine HAS code bias correction    
        for obs_type in sorted(dset.obs.fields):
            values = np.zeros(dset.num_obs)

            # Skip Doppler, carrier-phase and signal-to-noise observations types
            if obs_type.startswith("D") or obs_type.startswith("L") or obs_type.startswith("S"):
                continue

            for sys in dset.unique("system"):
                idx = dset.filter(system=sys)
  
                # Skip observation types, which are not defined for this GNSS
                if obs_type not in dset.meta["obstypes"][sys]:
                    continue

                sys_idx = self.dset_edit.filter(system=sys)
                available_signals = list(set(self.dset_edit.signal[sys_idx]))

                has_signal_type = self._get_has_bias_signal(sys, obs_type, available_signals)
                                
                if has_signal_type:
                    log.info(f"Use HAS code bias correction of signal '{sys}:{has_signal_type}' for " 
                             f"observation type '{sys}:{obs_type}'")
                    
                    # Get correct HAS message for given observations times by determining the indices to HAS message dataset
                    dset_has_idx = self._get_has_message_idx(dset, system=sys, signal=has_signal_type)
                    
                    values[idx] = self.dset_edit.code_bias[dset_has_idx][idx]

                    # Add HAS code bias correction information to meta variable
                    dset.meta["has_corrected_obstypes"].setdefault(sys, dict()).setdefault(has_signal_type, list())
                    dset.meta["has_corrected_obstypes"][sys][has_signal_type].append(obs_type)

                else:
                    log.warn(f"No Galileo HAS code bias correction are available for GNSS '{sys}' and observation "
                             f"type '{obs_type}'. Only for following signals are HAS code bias correction are "
                             f"available: {', '.join(available_signals)}")

            dset.add_float(
                f"has_code_bias.{obs_type}", 
                val=values, 
                unit="meters",
                write_level="analysis",
            )

            # Apply HAS code bias correction
            dset.obs[obs_type][:] = dset.obs[obs_type] + values
            

    def apply_phase_bias_to_dataset(self, dset: "Dataset") -> None:
        """Apply HAS phase bias to corresponding observation types in dataset
        
        Args: 
            dset:   A Dataset containing model data.
        """
        #TODO: Can functions apply_code_bias_to_dataset and apply_phase_bias_to_dataset function be merged together?

        dset.meta.setdefault("has_corrected_obstypes", dict())
        
        # Clean orbits by removing unavailable satellites, unhealthy satellites and checking validity length of
        # navigation records
        cleaners.apply_remover("gnss_clean_orbit_has", dset, orbit=self)

        # Determine HAS phase bias correction    
        for obs_type in dset.obs.fields:
            values = np.zeros(dset.num_obs)

            # Skip pseudo-range, Doppler and signal-to-noise observations types
            if obs_type.startswith("C") or obs_type.startswith("D") or obs_type.startswith("S"):
                continue

            for sys in dset.unique("system"):
                idx = dset.filter(system=sys)

                # Skip observation types, which are not defined for this GNSS
                if obs_type not in dset.meta["obstypes"][sys]:
                    continue

                sys_idx = self.dset_edit.filter(system=sys)
                available_signals = list(set(self.dset_edit.signal[sys_idx]))

                has_signal_type = self._get_has_bias_signal(sys, obs_type, available_signals)
                                
                if has_signal_type:
                    log.info(f"Use HAS phase bias correction of signal '{sys}:{has_signal_type}' for " 
                             f"observation type '{sys}:{obs_type}'")
                    
                    # Get correct HAS message for given observation times by determining the indices to HAS message dataset
                    dset_has_idx = self._get_has_message_idx(dset, system=sys, signal=has_signal_type)
                    
                    values[idx] = self.dset_edit.phase_bias[dset_has_idx][idx]

                    # Add HAS phase bias correction information to meta variable
                    dset.meta["has_corrected_obstypes"].setdefault(sys, dict()).setdefault(has_signal_type, list())
                    dset.meta["has_corrected_obstypes"][sys][has_signal_type].append(obs_type)

                else:
                    log.warn(f"No Galileo HAS phase bias correction are available for GNSS '{sys}' and observation "
                             f"type '{obs_type}'. Only for following signals are HAS phase bias correction are "
                             f"available: {', '.join(available_signals)}")

            dset.add_float(
                f"has_phase_bias.{obs_type}", 
                val=values, 
                unit="meters",
                write_level="analysis",
            )

            # Apply HAS phase bias correction
            dset.obs[obs_type][:] = dset.obs[obs_type] + values

    
    #
    # AUXILIARY FUNCTIONS
    #

    def _get_has_bias_signal(self, system: str, obs_type: str, available_signals: List[str]) -> Union[str, None]:
        """Get for given RINEX observation type and system the related HAS bias signal

        Args:
            system:            GNSS system identifier
            obs_type:          RINEX observation type
            available_signals: Available HAS signals

        Returns:
            HAS bias signal or if not given
        """
        # Relation between RINEX observation type and HAS signal definition
        #
        # Note: The HAS Galileo code bias corrections for signal E1-C, E5a-Q, E6-C, E5b-Q, L1 C/A, L2 CL and L2 P are 
        #       used for all defined RINEX observation types, which belongs to the same frequency.
        signal_def = {
            "E": {
                "E1-C": ["C1A", "C1B", "C1C", "C1X", "C1Z", 
                         "L1A", "L1B", "L1C", "L1X", "L1Z"],
                "E5a-Q": ["C5I", "C5Q", "C5X", "L5I", "L5Q", "L5X"],
                "E5b-Q": ["C7I", "C7Q", "C7X", "L7I", "L7Q", "L7X"],
                "E6-C": ["C6A", "C6B", "C6C", "C6X", "C6Z", 
                         "L6A", "L6B", "L6C", "L6X", "L6Z", ], 
                #"E??": ["C8I", "C8Q", "C8X", "L8I", "L8Q", "L8X"], # TODO: Not defined so ar.
            },
            "G": {
                "L1 C/A": ["C1C", "C1S", "C1L", "C1X", "C1P", "C1W", "C1Y", "C1M", 
                           "L1C", "L1S", "L1L", "L1X", "L1P", "L1W", "L1Y", "L1M", "L1N"],
                "L2 CL": ["C2S", "C2L", "C2X", "L2S", "L2L", "L2X"],
                "L2 P": ["C2C", "C2D", "C2S", "C2L", "C2X", "C2P", "C2W", "C2Y", "C2M", 
                         "L2C", "L2D", "L2S", "L2L", "L2X", "L2P", "L2W", "L2Y", "L2M", "L2N"],
            },
        }

        if system == "E":
            signals = ["E1-C", "E5a-Q", "E5b-Q", "E6-C"]
        elif system == "G":
            signals = ["L1 C/A", "L2 CL", "L2 P"]
        else:
            log.warn(f"For GNSS {system} are no Galileo HAS bias corrections provided.")
            return None

        for signal in signals:
            if signal in available_signals:
                if obs_type in signal_def[system][signal]:
                    return signal

        return None


    # TODO: Add functionality to .midgard/data/_position.py
    def _ric2trs(self, posvel: "PosVel") -> np.ndarray:
        """Transformation matrix from satellite coordinate system given with radial, in-track and cross-track
        directions to ITRS.
        
        Args: 
            posvel: Object of PosVel class
        
        Return:
            Transformation matrix
        """ 
        i_unit = posvel.trs.vel.unit_vector
        c_unit = nputil.unit_vector(np.cross(posvel.trs.pos, posvel.trs.vel))
        r_unit = np.cross(i_unit, c_unit)

        return np.stack((r_unit, i_unit, c_unit), axis=2)
    
    
    # TODO: Add functionality to .midgard/data/_position.py
    def _trs2ric(self, posvel: "PosVel") -> np.ndarray:
        """Transformation matrix from ITRS to satellite coordinate system given with radial, in-track and cross-track.
        
        Args: 
            posvel: Object of PosVel class
        
        Return:
            Transformation matrix
        """
        if posvel.ndim == 1:
            ric2trs = self._trs2ric(posvel).T
        else:
            ric2trs = self._trs2ric(posvel).transpose(0, 2, 1)
        return ric2trs


    @staticmethod
    def _add_dim(array: np.ndarray) -> np.ndarray:
        """Add dimension to 0 dimensional array
        
        If dimension of Numpy array is zero, then a dimension is added.
        
        Args:
            array: Numpy array with 0 or higher dimension
            
        Returns:
            Numpy array with at least 1 dimension
        """
        if type(array) == np.ndarray:  # Handling of numpy arrays
            output = np.expand_dims(array, axis=0) if array.ndim == 0 else array
        else: # Handling of scalar values
            output = np.expand_dims(array, axis=0)
            
        return output
    
    
    def _get_has_message_idx(
                self, 
                dset: "Dataset", 
                time: str = "time", 
                system: Union[str, None] = None,
                signal: Union[str, None] = None,
        ) -> List[int]:
        """Get Galileo HAS message indices for given observation epochs

        The indices relate the observation epoch to the correct set of HAS message. First the time difference
        between the observation epoch and a selected time is calculated to determine the correct HAS message. The 
        seleted time can be either the HAS message transmission time (receiver reception time) or the reference
        time of HAS message (TOM). Afterwards the HAS message is selected with the smallest time difference.
        Following option can be choosen for configuration file option 'has_message_nearest_to':

        | Option                       | Description                                                                  |
        |------------------------------|------------------------------------------------------------------------------|
        | tom                          | HAS message for given observation epoch is selected nearest to reference     |
        |                              | time of HAS message (TOM).                                                   |
        | tom:positive                 | Same as 'tom' option, but the difference between observation epoch and TOM   |
        |                              | has to be positive.                                                          |
        | transmission_time            | HAS message for given observation epoch is selected nearest to transmission  |
        |                              | time (receiver reception time).                                              |
        | transmission_time:positive   | Same as 'transmission_time' option, but the difference between observation   |
        |                              | epoch and transmission time has to be positive.                              |
        
        Satellite number and GNSS IOD is needed to select correct HAS message in relation to used broadcast navigation
        messages. In addition filtering related to given GNSS system identifier and signal is needed for code and 
        phase bias information.

        Args:
            dset:   A Dataset containing model data.
            time:   Define time fields to be used. It can be for example 'time' or 'sat_time'. 'time' is related to 
                    observation time and 'sat_time' to satellite transmission time.
            system: Satellite system used to get correct code or phase bias HAS messages in combination with 'signal' definition
            signal: Satellite signal used to get correct code or phase bias HAS messages in combination with 'system' definition

        Returns:
            HAS messages indices for given observation epochs.
        """
        has_message_nearest_to_options = [
            "tom",
            "tom:positive",
            "transmission_time",
            "transmission_time:positive",
        ]

        # Get configuration option
        has_message_nearest_to = config.tech.get("has_message_nearest_to", default="transmission_time:positive").str.rsplit(":", 1)
        if ":".join(has_message_nearest_to) not in has_message_nearest_to_options:
            log.fatal(
                f"Unknown value {':'.join(has_message_nearest_to)!r} for configuration option 'has_message_nearest_to'. "
                f"The following values can be selected: {', '.join(has_message_nearest_to_options)}"
            )

        time_key = has_message_nearest_to[0]
        positive = True if "positive" in has_message_nearest_to else False

        log.debug(f"HAS message is selected nearest to '{'+' if positive else '+/-'}{time_key}' time.")
        
        # Transmission time is 'time' field
        if time_key == "transmission_time":
            time_key = "time"

        # Check if HAS message are available
        not_available_sat = sorted(set(dset.satellite) - set(self.dset_edit.satellite))
        if not_available_sat:
            log.warn(
                f"The following satellites are not given in apriori HAS message file "
                f"{', '.join(self.dset_edit.meta['parser']['file_path'])}: {', '.join(not_available_sat)}"
            )

            cleaners.apply_remover("ignore_satellite", dset, satellites=not_available_sat)

	# Prepare mjd data
	mjd = self._add_dim(self.dset_edit[time_key].gps.mjd)

        # Determine HAS message index for a given satellite, observation epoch and eventually system/signal
        indices = np.full(dset.num_obs, -1, dtype=int) # -1 is chosen to guarantee that not a wrong index is used 
                                                       # for getting correct HAS message

        has_epoch_mjd = self._add_dim(self.dset_edit[time_key].gps.mjd) 
        for idx_dset, (sat, obs_epoch) in enumerate(zip(dset.satellite, dset[time])):

            # Skip not relevant GNSS satellites, if GNSS system is defined
            if system:
                if not sat[0:1] == system:
                    continue
                        
            if signal:
                idx_has = self.dset_edit.filter(satellite=sat, system=system, signal=signal)
               
                if np.any(idx_has) == False:
                    # TODO-MURKS: Better solution for handling of L2 CL signal type. L2 CL bias corrections are not available for all satellites.
                    if system == "G" and signal == "L2 CL":
                        idx_has = self.dset_edit.filter(satellite=sat, system=system, signal="L2 P")

                        if np.any(idx_has) == False:
                            log.fatal(f"No valid HAS message could be found for satellite {sat}, GNSS signal {system}:{signal} and "
                                      f"observation epoch {obs_epoch.isot}. Use 'gnss_clean_orbit_has' remover.")

                        log.debug(f"HAS bias correction for signal 'G:{signal}' does not exists for satellite {sat}, "
                                  f"therefore use of corrections for signal 'G:L2 P' satellite {sat}.")

                    else:
                        log.fatal(f"No valid HAS message could be found for satellite {sat}, GNSS signal {system}:{signal} and "
                                  f"observation epoch {obs_epoch.isot}. Use 'gnss_clean_orbit_has' remover.")            
            else: 
                idx_has = self.dset_edit.filter(satellite=sat)
               
                if np.any(idx_has) == False:
                    log.fatal(f"No valid HAS message could be found for satellite {sat}, and observation epoch "
                             f"{obs_epoch.isot}. Use 'gnss_clean_orbit_has' remover.")

<<<<<<< HEAD
            nearest_idx = self._get_nearest_idx(has_epoch_mjd[idx_has], obs_epoch, time_key, positive) 
=======
            nearest_idx = self._get_nearest_idx(mjd[idx_has], obs_epoch, time_key, positive)
>>>>>>> 1b4ca7c9
            indices[idx_dset] = idx_has.nonzero()[0][nearest_idx]

        return indices

    
<<<<<<< HEAD
    def _get_nearest_idx(self, has_epoch_mjd: np.ndarray, obs_epoch: "Time", time_key: str, positive: bool) -> np.ndarray: 
=======
    def _get_nearest_idx(self, mjd: np.ndarray, obs_epoch: "Time", time_key: str, positive: bool) -> np.ndarray:
>>>>>>> 1b4ca7c9
        """Get nearest HAS message data index for given observation epoch
        
        Args:
            has_epoch_mjd:  HAS message epoch filtered e.g. after satellite and GNSS IOD
            obs_epoch: 	    Observation epoch as Time object
            time_key:       Time key
            positive:       Difference between observation epoch and HAS message epoch has to be positive

        Returns:
            Nearest HAS messages indices for given observation epochs
            for given observation epoch
        """
    
<<<<<<< HEAD
        diff = obs_epoch.gps.mjd - has_epoch_mjd
=======
        diff = obs_epoch.gps.mjd - mjd
>>>>>>> 1b4ca7c9
        if positive:
            data = np.array([99999 if v < 0  else v for v in diff])
            if np.all(data == 99999): # No HAS message epochs larger than observation epoch
                log.fatal(f"No valid HAS message could be found before observation epoch {obs_epoch.gps.isot} (nearest HAS " 
                          f"message receiver reception time: {min(self.dset_edit[time_key].gps.isot)})")
            
            nearest_idx = data.argmin()
        else:
            nearest_idx = np.array([abs(diff)]).argmin()
            
        return nearest_idx
        

        

<|MERGE_RESOLUTION|>--- conflicted
+++ resolved
@@ -751,21 +751,13 @@
                     log.fatal(f"No valid HAS message could be found for satellite {sat}, and observation epoch "
                              f"{obs_epoch.isot}. Use 'gnss_clean_orbit_has' remover.")
 
-<<<<<<< HEAD
             nearest_idx = self._get_nearest_idx(has_epoch_mjd[idx_has], obs_epoch, time_key, positive) 
-=======
-            nearest_idx = self._get_nearest_idx(mjd[idx_has], obs_epoch, time_key, positive)
->>>>>>> 1b4ca7c9
             indices[idx_dset] = idx_has.nonzero()[0][nearest_idx]
 
         return indices
 
     
-<<<<<<< HEAD
     def _get_nearest_idx(self, has_epoch_mjd: np.ndarray, obs_epoch: "Time", time_key: str, positive: bool) -> np.ndarray: 
-=======
-    def _get_nearest_idx(self, mjd: np.ndarray, obs_epoch: "Time", time_key: str, positive: bool) -> np.ndarray:
->>>>>>> 1b4ca7c9
         """Get nearest HAS message data index for given observation epoch
         
         Args:
@@ -778,12 +770,8 @@
             Nearest HAS messages indices for given observation epochs
             for given observation epoch
         """
-    
-<<<<<<< HEAD
         diff = obs_epoch.gps.mjd - has_epoch_mjd
-=======
-        diff = obs_epoch.gps.mjd - mjd
->>>>>>> 1b4ca7c9
+
         if positive:
             data = np.array([99999 if v < 0  else v for v in diff])
             if np.all(data == 99999): # No HAS message epochs larger than observation epoch
